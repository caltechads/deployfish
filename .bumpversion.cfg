[bumpversion]
<<<<<<< HEAD
current_version = 0.30.18
=======
current_version = 1.0.3
>>>>>>> 1bc38971
commit = True
tag = True
tag_name = {new_version}

[bumpversion:file:deployfish/__init__.py]

[bumpversion:file:README.md]
search = deployfish-{current_version}
replace = deployfish-{new_version}

[bumpversion:file:docs/source/conf.py]

[bumpversion:file:docs/source/install.rst]
search = deployfish-{current_version}
replace = deployfish-{new_version}
<|MERGE_RESOLUTION|>--- conflicted
+++ resolved
@@ -1,9 +1,5 @@
 [bumpversion]
-<<<<<<< HEAD
-current_version = 0.30.18
-=======
 current_version = 1.0.3
->>>>>>> 1bc38971
 commit = True
 tag = True
 tag_name = {new_version}
