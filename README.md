--- conflicted
+++ resolved
@@ -94,13 +94,8 @@
 
 Download a release from [Github](https://github.com/caltechads/deployfish/releases), then:
 
-<<<<<<< HEAD
-    unzip deployfish-deployfish-0.30.18.zip
-    cd deployfish-deployfish-0.30.18
-=======
     unzip deployfish-deployfish-1.0.3.zip
     cd deployfish-deployfish-1.0.3
->>>>>>> 1bc38971
     python setup.py install
 
 Or:
