```
      _            _              __ _     _
     | |          | |            / _(_)   | |
   __| | ___ _ __ | | ___  _   _| |_ _ ___| |__
  / _` |/ _ \ '_ \| |/ _ \| | | |  _| / __| '_ \
 | (_| |  __/ |_) | | (_) | |_| | | | \__ \ | | |
  \__,_|\___| .__/|_|\___/ \__, |_| |_|___/_| |_|
            | |             __/ |
            |_|            |___/
```

`deployfish` has commands for managing the whole lifecycle of your application:

* Safely and easily create, update, destroy and restart ECS services
* Extensive support for ECS related services like load balancing, application
  autoscaling and service discovery
* Easily scale the number of containers in your service, optionally scaling its
  associated autoscaling group at the same time
* Manage multiple environments for your service (test, qa, prod, etc.) in
  multiple AWS accounts.
* Uses AWS Parameter Store for secrets for your containers
* View the configuration and status of running ECS services
* Run a one-off command related to your service
* Easily exec through your VPC bastion host into your running containers, or
  ssh into a ECS container machine in your cluster.
* Setup SSH tunnels to the private AWS resources in VPC that your service
  uses so that you can connect to them from your work machine.

* Extensible! Add additional functionality through custom deployfish modules.
* Works great in CodeBuild steps in a CodePipeline based CI/CD system!


Additionally, `deployfish` integrates with
[terraform](https://www.terraform.io) state files so that you can use the
values of terraform outputs directly in your `deployfish` configurations.

To use `deployfish`, you

* Install `deployfish`
* Define your service in `deployfish.yml`
* Use `deploy` to start managing your service

A simple `deployfish.yml` looks like this:

    services:
      - name: my-service
        environment: prod
        cluster: my-cluster
        count: 2
        load_balancer:
          service_role_arn: arn:aws:iam::123142123547:role/ecsServiceRole
          load_balancer_name: my-service-elb
          container_name: my-service
          container_port: 80
        family: my-service
        network_mode: bridge
        task_role_arn: arn:aws:iam::123142123547:role/myTaskRole
        containers:
          - name: my-service
            image: 123142123547.dkr.ecr.us-west-2.amazonaws.com/my-service:0.0.1
            cpu: 128
            memory: 256
            memoryReservation: 128
            ports:
              - "80"
            environment:
              - ENVIRONMENT=prod
              - ANOTHER_ENV_VAR=value
              - THIRD_ENV_VAR=value

See the `examples/` folder in this repository for example `deployfish.yml`
files.

## Documentation

[deployfish.readthedocs.io](http://deployfish.readthedocs.io/) is the full
reference for deployfish, including a full `deployfish.yml` reference and
tutorials.


## Installing deployfish

deployfish is a pure python package.  As such, it can be installed in the
usual python ways.  For the following instructions, either install it into your
global python install, or use a python [virtual environment](https://python-guide-pt-br.readthedocs.io/en/latest/dev/virtualenvs/) to install it
without polluting your global python environment.

### Install via pip

    pip install deployfish

### Install via `setup.py`

Download a release from [Github](https://github.com/caltechads/deployfish/releases), then:

    unzip deployfish-0.22.2.zip
    cd deployfish-0.22.2
    python setup.py install

Or:

    git clone https://github.com/caltechads/deployfish.git
    cd deployfish
    python setup.py install

### Using pyenv to install into a virtual environment (Recommended)

If you use python and frequently need to install additional python modules,
[pyenv](https://github.com/pyenv/pyenv) and [pyenv-virtualenv](https://github.com/pyenv/pyenv-virtualenv)
are extremely useful.  They allow some very useful things:

* Manage your virtualenvs easily on a per-project basis
* Provide support for per-project Python versions.

To install `pyenv` and `pyenv-virtualenv` and set up your environment for the
first time
<<<<<<< HEAD

## deployfish.yml services reference

The deployfish service config file is a YAML file defining ECS services, task
definitions and one-off tasks associated with those services.  `deployfish`
finds its config file like so:

* The default path for a deployfish configuration file is `./deployfish.yml`.
* If the environment variable `DEPLOYFISH_CONFIG_FILE` is defined, `deployfish`
  will use that instead.
* If you pass a filename to `deploy` with the `-f` or `--filename` command line
  flag, that will be used even if `DEPLOYFISH_CONFIG_FILE` is defined.

Options specified in the Dockerfile for your containers (e.g., `ENTRYPOINT`,
`CMD`, `ENV`) are respected by default - you don’t need to specify them again
in `deployfish.yml`.

You can use terraform outputs in configuration values with a
`${terraform.<key>}` syntax - see the [Interpolation](#interpolation) section for full details.

You can also use the values of environment variables in configuration values with a
`${env.<key>}` syntax - see the [Interpolation](#interpolation) section for full details.


This section contains a list of all configuration options supported by a
service definition in version 1.

Services are specified in a YAML list under the top level `services:` key like
so:

    services:
      - name: foobar-prod
        ...
      - name: foobar-test
        ...

### name

(String, Required) The name of the actual ECS service.  `name` is required.  The restrictions on
characters in ECS services are in play here:  Up to 255 letters (uppercase and
lowercase), numbers, hyphens, and underscores are allowed.

Once your service has been created, this is not changable without deleting and
re-creating the service.

    services:
      - name: foobar-prod

### cluster

(String, Required) The name of the actual ECS cluster in which we'll create our service. `cluster`
is required. This has to exist in AWS before running `deploy create
<service-name>`.

    services:
      - name: foobar-prod
        cluster: foobar-cluster

### environment

(String, Optional) This is a keyword that can be used in terraform lookups (see
"Interpolation", below).  It has no other function.

    services:
      - name: foobar-prod
        environment: prod

### count

(Integer, Required) When we create the ECS service, configure the service to run this many tasks.

    services:
      - name: foobar-prod
        cluster: foobar-cluster
        count: 2

`count` is only meaningful at service creation time.  To change the count in an
already created service, use `deploy scale <service_name> <count>`

### maximum_percent

(Integer, Optional) This is the upper limit on the number of tasks that are
allowed in the RUNNING or PENDING state during a deployment, as a percentage of
the `count`.  This must be configured along with `minimum_healthy_percent`. If
not provided will default to 200.

    services:
      - name: foobar-prod
        maximum_percent: 200

See [Service Definition Parameters](https://docs.aws.amazon.com/AmazonECS/latest/developerguide/service_definition_parameters.html).

### minimum_healthy_percent

(Integer, Optional) This is the lower limit on the number of tasks that must
remain in the RUNNING state during a deployment, as a percentage of the
`count`. This must be configured along with `maximum_percent`. If not provided
will default to 0.

    services:
      - name: foobar-prod
        minimum_healthy_percent: 50

See [Service Definition Parameters](https://docs.aws.amazon.com/AmazonECS/latest/developerguide/service_definition_parameters.html).

### placement_constraints

(Optional) An array of placement constraint objects to use for tasks in your service. You can specify a maximum of 10 constraints per task (this limit includes constraints in the task definition and those specified at run time).

    services:
         - name: foobar-prod
           placement_constraints:
            - type: distinctInstance
            - type: memberOf
              expression: 'attribute:ecs.instance-type =~ t2.*'

See [Service Definition Parameters](https://docs.aws.amazon.com/AmazonECS/latest/developerguide/service_definition_parameters.html).

### placement_strategy

(Optional) The placement strategy objects to use for tasks in your service. You can specify a maximum of four strategy rules per service.

    services:
         - name: foobar-prod
           placement_strategy:
            - type: random
            - type: spread
              field: 'attribute:ecs.availability-zone'

See [Service Definition Parameters](https://docs.aws.amazon.com/AmazonECS/latest/developerguide/service_definition_parameters.html).

### launch_type

(Required for Fargate tasks)

If you are configuring a Fargate task you must specify the launch type as `FARGATE`, otherwise
the default value of `EC2` is used.

The Fargate launch type allows you to run your containerized applications without the need to
provision and manage the backend infrastructure. Just register your task definition and Fargate
launches the container for you.

If you use the Fargate launch type, the following task parameters are not valid:

* `dockerSecurityOptions`
* `links`
* `linuxParameters`
* `placementConstraints`
* `privileged`

    services:
      - name: foobar-prod
        launch_type: FARGATE

See [Amazon ECS Launch Types](https://docs.aws.amazon.com/AmazonECS/latest/developerguide/launch_types.html).

### vpc_configuration

(Required for Fargate tasks)

If you are configuring a Fargate task, you have to specify your vpc configuration at the task level.

deployfish won't create the vpc, subnets or security groups for you --
you'll need to create it before you can use `deploy create <service_name>`

You'll need to specify

* `subnets`: (array) The subnets in the VPC that the task scheduler should consider for placement.
  Only private subnets are supported at this time. The VPC will be determined by the subnets you
  specify, so if you specify multiple subnets they must be in the same VPC.
* `security_groups`: (array) The ID of the security group to associate with the service.
* `public_ip`: (string) Whether to enabled or disable public IPs. Valid Values are `ENABLED` or `DISABLED`

Example:

    services:
      - name: foobar-prod
        cluster: foobar-cluster
        count: 2
        vpc_configuration:
          subnets:
            - subnet-12345678
            - subnet-87654321
          security_groups:
            - sg-12345678
          public_ip: ENABLED




### autoscalinggroup_name

(Optional)

If you have a dedicated Autoscaling Group for your service, you can declare it
with the `autoscalinggroup_name` option.  This will allow you to scale the ASG
up and down when you scale the service up and down with `deploy scale
<service-name> <count>`.

deployfish won't create the autoscaling group for you --
you'll need to create it before you can use `deploy scale <service_name>
<count>` to manipulate it.

    services:
      - name: foobar-prod
        cluster: foobar-cluster
        count: 2
        autoscalinggroup_name: foobar-asg

### load_balancer

(Optional)

If you're going to use an ELB or an ALB with your service, configure it with a
`load_balancer` block.

The load balancer info for the service can't be changed after the service has
been created.  To change any part of the load balancer info, you'll need to
destroy and recreate the service.

#### ELB

To specify that the the service is to use an ELB, you'll need to specify

* `service_role_arn`: (string) The name or full ARN of the IAM role that allows
  ECS to make calls to your load balancer on your behalf.
* `load_balancer_name`: (string) The name of the ELB.
* `container_name`: (string) the name of the container to associate with the
  load balancer
* `container_port`: (string) the port on the container to associate with the
  load balancer.  This port must correspond to a container port on container
  `container_name` in your service's task definition

Example:

    services:
      - name: foobar-prod
        cluster: foobar-cluster
        count: 2
        load_balancer:
          service_role_arn: arn:aws:iam::123142123547:role/ecsServiceRole
          load_balancer_name: foobar-prod-elb
          container_name: foobar-prod
          container_port: 80

deployfish won't create the load balancer for you --
you'll need to create it before running `deploy create <service_name>`.

#### ALB

To specify that the the service is to use an ALB, you'll need to specify

* `service_role_arn`: (string) The name or full ARN of the IAM role that allows
  ECS to make calls to your load balancer on your behalf.
* `target_group_arn`: (string) The full ARN of the target group to use for this service.
* `container_name`: (string) the name of the container to associate with the
  load balancer
* `container_port`: (string) the port on the container to associate with the
  load balancer.  This port must correspond to a container port on container
  `container_name` in your service's task definition

deployfish won't create the target group for you -- you'll need to create it
before running `deploy create <service_name>`.

Example:

    services:
      - name: foobar-prod
        cluster: foobar-cluster
        count: 2
        load_balancer:
          service_role_arn: arn:aws:iam::123142123547:role/ecsServiceRole
          target_group_arn: foobar-prod-elb
          container_name: foobar-prod
          container_port: 80

### service_discovery

(Optional)

If you're going to use ECS service discovery, configure it with a `service_discovery`
block.

The service discovery info for the service can't be changed after the service has
been created. To change any part of the service discovery info, you'll need to destroy
and recreate the service. Deployfish can create and delete service discovery services,
but it requires a service discovery namespace already exists.

To use service discovery you'll need to specify

* `namespace`: (string) The service discovery namespace that the new service will
  be associated with.
* `name`: (string) The name of the service discovery service
* `dns_records`: (list) A list of DNS records the service discovery service should create
    * `type`: (string) The type of dns record. Valid values are `A` and `SRV`.
    * `ttl`: (int) The ttl of the dns record.

Example:

    services:
      - name: foobar-prod
        cluster: foobar-cluster
        count: 2
        service_discovery:
          namespace: local
          name: foobar-prod
          dns_records:
            type: A
            ttl: 10

This would create a new service discovery service on the `local` Route53 private zone. The DNS would be
`foobar-prod.local`

See [Amazon ECS Service Discovery](https://aws.amazon.com/blogs/aws/amazon-ecs-service-discovery/)

### application_scaling

(Optional)

If you want your service so scale up and down with service CPU, configure it
with an `application_scaling` block.

Example:

    services:
      - name: foobar-prod
        cluster: foobar-cluster
        count: 2
        application_scaling:
            min_capacity: 2
            max_capacity: 4
            role_arn: arn:aws:iam::123445678901:role/ApplicationAutoscalingECSRole
            scale-up:
                cpu: ">=60"
                check_every_seconds: 60
                periods: 5
                cooldown: 60
                scale_by: 1
            scale-down:
                cpu: "<=30"
                check_every_seconds: 60
                periods: 30
                cooldown: 60
                scale_by: -1

This block says that, for this service:

* There should be a minimum of 2 tasks and a maximum of 4 tasks
* `arn:aws:iam::123445678901:role/ApplicationAutoscalingECSRole` grants permission to start
  new containers for our service
* Scale our service up by one task if ECS Service Average CPU is greater
  than 60 percent for 300 seconds.  Don't scale up more than once every 60
  seconds.
* Scale our service down by one task if ECS Service Average CPU is less
  than or equal to 30 percent for 1800 seconds.  Don't scale down more than
  once every 60 seconds.


#### min_capacity

(Integer, Required) The minimum number of tasks that should be running in
our service.

#### max_capacity

(Integer, Required) The maximum number of tasks that should be running in
our service.  Note that you should ensure that you have enough resources in
your cluster to actually run this many of your tasks.

#### role_arn

(String, Required) The name or full ARN of the IAM role that allows Application
Autoscaling to muck with your service.  Your role definition should look like
this:

    {
      "Version": "2012-10-17",
      "Statement": [
        {
          "Effect": "Allow",
          "Principal": {
            "Service": "application-autoscaling.amazonaws.com"
          },
          "Action": "sts:AssumeRole"
        }
      ]
    }

And it needs an appropriate policy attached.  The below policy allows the
role to act on any service.

    {
        "Version": "2012-10-17",
        "Statement": [
            {
                "Sid": "Stmt1456535218000",
                "Effect": "Allow",
                "Action": [
                    "ecs:DescribeServices",
                    "ecs:UpdateService"
                ],
                "Resource": [
                    "*"
                ]
            },
            {
                "Sid": "Stmt1456535243000",
                "Effect": "Allow",
                "Action": [
                    "cloudwatch:DescribeAlarms"
                ],
                "Resource": [
                    "*"
                ]
            }
        ]
    }

See [Amazon ECS Service Auto Scaling IAM Role](http://docs.aws.amazon.com/AmazonECS/latest/developerguide/autoscale_IAM_role.html).

#### scale-up, scale-down

(Required) You should have exactly two scaling rules sections, and they should
be named precisely `scale-up` and `scale-down`.

#### cpu

(String, Required) What CPU change causes this rule to be activated?  Valid
operators are: `<=`, `<`, `>`, `>=`.  The CPU value itself is a float.

You'll need to put quotes around your value of `cpu`, else the YAML parser will
freak out about the `=` sign.

#### check_every_seconds

(Integer, Required) Check the Average service CPU every this many seconds.

#### periods

(Integer, Required) The `cpu` test must be true for `check_every_seconds *
periods` seconds for scaling to actually happen.

#### scale_by

(Integer, Required) When it's time to scale, scale by this number of tasks.  To
scale up, make the number positive; to scale down, make it negative.

#### cooldown

(Integer, Required) The amount of time, in seconds, after a scaling activity
completes where previous trigger-related scaling activities can influence
future scaling events.

See "Cooldown" in AWS' [PutScalingPolicy](https://docs.aws.amazon.com/ApplicationAutoScaling/latest/APIReference/API_PutScalingPolicy.html) documentation.


### family

(String, Required) When we create task definitions for this service, put them
in this family.  When you go to the "Task Definitions" page in the AWS web
console, what is listed under "Task Definition" is the family name.

    services:
      - name: foobar-prod
        cluster: foobar-cluster
        count: 2
        family: foobar-prod-task-def


See also the [AWS documentation](https://docs.aws.amazon.com/AmazonECS/latest/developerguide/task_definition_parameters.html#family).

### network_mode

(String, Required) The Docker networking mode for the containers in our task.
One of: `bridge`, `host`, `awsvpc` or `none`.

    services:
      - name: foobar-prod
        cluster: foobar-cluster
        count: 2
        family: foobar-prod-task-def
        network_mode: bridge

See the [AWS documentation](https://docs.aws.amazon.com/AmazonECS/latest/developerguide/task_definition_parameters.html#network_mode) for
what each of those modes are.

### task_role_arn

(String, Optional) A task role ARN for an IAM role that allows the containers in the task
permission to call the AWS APIs that are specified in its associated policies
on your behalf.

    services:
      - name: foobar-prod
        cluster: foobar-cluster
        count: 2
        family: foobar-prod-task-def
        network_mode: bridge
        task_role_arn: arn:aws:iam::123142123547:role/my-task-role

deployfish won't create the Task Role for you -- you'll need to create it
before running `deploy create <service_name>`.

See also the [AWS documentation](https://docs.aws.amazon.com/AmazonECS/latest/developerguide/task_definition_parameters.html#task_role_arn), and
[IAM Roles For Tasks](https://docs.aws.amazon.com/AmazonECS/latest/developerguide/task-iam-roles.html)

### execution_role_arn

(String, Required for Fargate) A task exeuction role ARN for an IAM role that allows Fargate to pull container images and publish container logs
to Amazon CloudWatch on your behalf.

    services:
      - name: foobar-prod
        cluster: foobar-cluster
        count: 2
        family: foobar-prod-task-def
        network_mode: bridge
        execution_role_arn: arn:aws:iam::123142123547:role/my-task-role

deployfish won't create the Task Execution Role for you -- you'll need to create it
before running `deploy create <service_name>`.

See also the [IAM Roles For Tasks](https://docs.aws.amazon.com/AmazonECS/latest/developerguide/task_execution_IAM_role.html)

### cpu

(Required for Fargate tasks)

If you are configuring a Fargate task, you have to specify the cpu at the task level, and there are specific values
for cpu which are supported which we describe below.

| CPU value      |
| -------------- |
| 256 (.25 vCPU) |
| 512 (.5 vCPU)  |
| 1024 (1 vCPU)  |
| 2048 (2 vCPU)  |
| 4096 (4 vCPU)  |

See also the [Task Definition Parameters](https://docs.aws.amazon.com/AmazonECS/latest/developerguide/task_definition_parameters.html#task_size)

### memory

(Required for Fargate tasks)

If you are configuring a Fargate task, you have to specify the memory at the task level, and there are specific values
for memory which are supported which we describe below.

| Memory value (MiB)                                                                 |
| ---------------------------------------------------------------------------------- |
| 512 (0.5GB), 1024 (1GB), 2048 (2GB)                                                |
| 1024 (1GB), 2048 (2GB), 3072 (3GB), 4096 (4GB)                                     |
| 2048 (2GB), 3072 (3GB), 4096 (4GB), 5120 (5GB), 6144 (6GB), 7168 (7GB), 8192 (8GB) |
| Between 4096 (4GB) and 16384 (16GB) in increments of 1024 (1GB)                    |
| Between 8192 (8GB) and 30720 (30GB) in increments of 1024 (1GB)                    |

See also the [Task Definition Parameters](https://docs.aws.amazon.com/AmazonECS/latest/developerguide/task_definition_parameters.html#task_size)

### Containers

`containers` is a list of containers like so:

    services:
      - name: foobar-prod
        cluster: foobar-cluster
        count: 2
        containers:
          - name: foo
            image: my_repository/foo:0.0.1
            cpu: 128
            memory: 256
            memoryReservation: 128
          - name: bar
            image: my_repository/baz:0.0.1
            cpu: 256
            memory: 1024
            memoryReservation: 1000

Each of the containers listed in the `containers` list will be added to the
task definition for the service.

For each of the following attributes, see also the [AWS
documentation](https://docs.aws.amazon.com/AmazonECS/latest/developerguide/task_definition_parameters.html#standard_container_definition_params).

### Container logging

**NOTE**: Each container in your service automatically gets their log
configuration setup as 'fluentd', with logs being sent to `127.0.0.1:24224` and
being tagged with the name of the container.

#### name

(String, Required) The name of the container. If you are linking multiple
containers together in a task definition, the name of one container can be
entered in the links of another container to connect the containers.  The
restrictions on characters in ECS container are in play here:  Up to 255
letters (uppercase and lowercase), numbers, hyphens, and underscores are
allowed.

    containers:
      - name: foo

#### image

(String, Required) The image used to start the container. Up to 255 letters
(uppercase and lowercase), numbers, hyphens, underscores, colons, periods,
forward slashes, and number signs are allowed.

For an AWS ECR repository:

    containers:
      - name: foo
        image: 123142123547.dkr.ecr.us-west-2.amazonaws.com/foo:0.0.1


For a Docker hub repository:

    containers:
      - name: foo
        image: centos:7

#### memory

(Integer, Optional) The hard limit of memory (in MB) available to the container.  If
the container tries to exceed this amount of memory, it is killed.

    containers:
      - name: foo
        image: centos:7
        memory: 512

#### memoryReservation

(Integer, Optional) The soft limit (in MB) of memory to reserve for the
container. When system memory is under heavy contention, Docker attempts to
keep the container memory to this soft limit; however, your container can
consume more memory when it needs to, up to the hard limit specified
with the ``memory`` parameter.  ``memoryReservation`` must be less than
``memory``.

    containers:
      - name: foo
        image: centos:7
        memory: 256
        memoryReservation: 128

For example, if your container normally uses 128 MiB of memory, but
occasionally bursts to 256 MiB of memory for short periods of time, you can set
a memoryReservation of 128 MiB, and a memory hard limit of 300 MiB. This
configuration would allow the container to only reserve 128 MiB of memory from
the remaining resources on the container instance, but also allow the container
to consume more memory resources when needed.

#### cpu

(Integer, Required) The number of cpu units to reserve for the container. A
container instance has 1,024 cpu units for every CPU core.

    containers:
      - name: foo
        image: centos:7
        cpu: 128

#### ports

(List of strings, Optional) A list of port mappings for the container.

Either specify both ports (HOST:CONTAINER), or just the container port (a
random host port will be chosen).  You can also specify a protocol as
(HOST:CONTAINER/PROTOCOL).  Note that both HOST and CONTAINER here must be
single ports, not port ranges as `docker-compose.yml` allows in its port
definitions.  PROTOCOL must be one of 'tcp' or 'udp'.  If no PROTOCOL is
specified, we assume 'tcp'.

    containers:
      - name: foo
        image: 123142123547.dkr.ecr.us-west-2.amazonaws.com/foo:0.0.1
        ports:
         - "80"
         - "8443:443"
         - "8125:8125/udp"

#### links

(List of strings, Optional) A list of names of other containers in
our task definition.  Adding a container name to links allows
containers to communicate with each other without the need for
port mappings.

Links should be specified as `CONTAINER_NAME`, or `CONTAINER_NAME:ALIAS`.

    containers:
      - name: my-service
        image: 123445564666.dkr.ecr.us-west-2.amazonaws.com/my-service:0.1.0
        cpu: 128
        memory: 256
        links:
          - redis
          - db:database
      - name: redis
        image: redis:latest
        cpu: 128
        memory: 256
      - name: db
        image: mysql:5.5.57
        cpu: 128
        memory: 512
        environment:
            MYSQL_ROOT_PASSWORD: __MYSQL_ROOT_PASSWD__

#### essential

(Boolean, Optional) If the essential parameter of a container is marked as
true, and that container fails or stops for any reason, all other containers
that are part of the task are stopped. If the essential parameter of a
container is marked as false, then its failure does not affect the rest of the
containers in a task. If this parameter is omitted, a container is assumed to
be essential.

    containers:
      - name: foo
        image: 123142123547.dkr.ecr.us-west-2.amazonaws.com/foo:0.0.1
        essential: true
      - name: bar
        image: 123142123547.dkr.ecr.us-west-2.amazonaws.com/foo:0.0.1
        essential: false

#### extra_hosts

(list of strings, Optional) Add hostname mappings.

    containers:
      - name: foo
        extra_hosts:
        - "somehost:162.242.195.82"
        - "otherhost:50.31.209.229"

An entry with the ip address and hostname will be created in `/etc/hosts` inside
containers for this service, e.g:

    162.242.195.82  somehost
    50.31.209.229   otherhost

#### entrypoint

(String, Optional) The entry point that is passed to the container.  Specify it
as a string and Deployintaor will split the string into an array for you for
passing to ECS.

    containers:
      - name: foo
        image: 123142123547.dkr.ecr.us-west-2.amazonaws.com/foo:0.0.1
        entrypoint: /entrypoint.sh here are arguments

#### command

(String, Optional) The command that is passed to the container.  Specify it
as a string and Deployintaor will split the string into an array for you for
passing to ECS.

    containers:
      - name: foo
        image: 123142123547.dkr.ecr.us-west-2.amazonaws.com/foo:0.0.1
        command: apachectl -DFOREGROUND

#### environment

(Optional) Add environment variables. You can use either an array or a
dictionary. Any boolean values; true, false, yes no, need to be enclosed in
quotes to ensure they are not converted to True or False by the YML parser.

    containers:
      - name: foo
        image: 123142123547.dkr.ecr.us-west-2.amazonaws.com/foo:0.0.1
        environment:
          DEBUG: 'True'
          ENVIRONMENT: prod
          SECERTS_BUCKET_NAME: my-secrets-bucket
      - name: bar
        image: 123142123547.dkr.ecr.us-west-2.amazonaws.com/foo:0.0.1
        environment:
          - DEBUG=True
          - ENVIRONMENT=prod
          - SECERTS_BUCKET_NAME=my-secrets-bucket

#### ulimits

(Optional) Override the default ulimits for a container. You can either specify
a single limit as an integer or soft/hard limits as a mapping.

    containers:
      - name: foo
        image: 123142123547.dkr.ecr.us-west-2.amazonaws.com/foo:0.0.1
        ulimits:
          nproc: 65535
          nofile:
            soft: 65535
            hard: 65535

#### dockerLabels

(Optional) Add metadata to containers using Docker labels. You can use either
an array or a dictionary.

Use reverse-DNS notation to prevent your labels from conflicting with those
used by other software.

    containers:
      - name: foo
        image: 123142123547.dkr.ecr.us-west-2.amazonaws.com/foo:0.0.1
        dockerLabels:
        labels:
          description: "Fun webapp"
          department: "Dept. of Redundancy Dept."
          label-with-empty-value: ""
      - name: bar
        image: 123142123547.dkr.ecr.us-west-2.amazonaws.com/foo:0.0.1
        dockerLabels:
          - "description=Fun webapp"
          - "department=Dept. of Redundancy Dept."
          - "label-with-empty-value"

#### volumes

(List of strings, Optional) Specify a path on the host machine
(HOST:CONTAINER), or an access mode (HOST:CONTAINER:ro).  The HOST
and CONTAINER paths should be absolute paths.

    containers:
      - name: foo
        image: 123142123547.dkr.ecr.us-west-2.amazonaws.com/foo:0.0.1
        dockerLabels:
        volumes:
          - /host/path:/container/path
          - /host/path-ro:/container/path-ro:ro

### Service Helper Tasks

In the `tasks` section of the service defintion, you can define helper tasks
to be associated with your service and define commands on them that you can run via
`deploy run_task <service> <command>`.

The reason this exists is to enable us to run one-off or periodic
functions (migrate datbases, clear caches, update search indexes, do database
backups or restores, etc.) for our services.

Task definitions listed in the `tasks` list support the same configuration
options as those in the `services` list: `family`, `environment`,
`network_mode`, `task_role_arn`, and all the same options under `containers`.

#### Example

When you do a `deploy update <service_name>`, deployfish automaticaly updates
the task definition to what is listed in the `tasks` entry for each task, and
adds a docker label to the first container of the task definition for the
service for each task, recording the `<family>:<revision>` string of the
correct task revision.


    services:
      - name: foobar-prod
        environment: prod
        cluster: foobar-prod-cluster
        count: 2
        load_balancer:
          service_role_arn: arn:aws:iam::123142123547:role/ecsServiceRole
          load_balancer_name: foobar-prod-elb
          container_name: foobar
          container_port: 80
        family: foobar-prod
        network_mode: bridge
        task_role_arn: arn:aws:iam::123142123547:role/myTaskRole
        containers:
          - name: foobar
            image: foobar:0.0.1
            cpu: 128
            memory: 512
            ports:
              - "80"
              - "443"
            environment:
              - ENVIRONMENT=prod
              - SECRETS_BUCKET_NAME=my-secrets-bucket
        tasks:
          - family: foobar-helper-prod
            environment: prod
            network_mode: bridge
            task_role_arn: arn:aws:iam::123142123547:role/myTaskRole
            containers:
              - name: foobar
                image: foobar:0.0.1
                cpu: 128
                memory: 256
                environment:
                  - ENVIRONMENT=prod
                  - SECRETS_BUCKET_NAME=my-secrets-bucket
            commands:
              migrate: manage.py migrate
              update_index: manage.py update_index

This example defines a task "foobar-helper-prod" for our service "foobar-prod"
and defines two available commands on that task: `migrate` and `update_index`.

When you do `deploy update foobar-prod`, deployfish will create a new
revision of the `foobar-helper-prod` task defintion and add a docker label to
the `foobar-prod` task definition of
`foobar-helper-prod=foobar-helper-prod:<revision>`", where
`revision` is the revision of `foobar-helper-prod` that we just created.

Then when you run `deploy run_task foobar-prod migrate`, deployfish will:

1. Search for `migrate` among all the separate `commands` listings under `tasks`
1. Determine that `migrate` belongs to the `foobar-helper-prod` task
1. Look on the active `foobar-prod` service task definition for the
   `foobar-helper-prod` docker label
1. Use the value of that label to figure out which revision of our
   `foobar-helper-prod` task to run
1. Call the ECS `RunTasks` API call with that task revision and overriding
   `CMD` to `manage.py migrate`


#### commands

This is a dictionary of keys to commandline strings.  The keys are what you'll
use as `<command>` when doing `deploy run_task <service-name> <command>`, and
the values are the actual command-line to use as the `CMD` override when
running the task.

## Interpolation in the deployfish.yml file

You can use variable replacement in your service definitions to dynamically
replace values from two sources: your local shell environment and from a remote
terraform state file.


### Environmnent variable replacement

You can add `${env.<environment var>}` to your service definition anywhere you
want the value of the shell environment variable `<environment var>`.  For
example, for the following `deployfish.yml` snippet:

    services:
      - name: foobar-prod
        environment: prod
        config:
          - MY_PASSWORD=${env.MY_PASSWORD}

`${env.MY_PASSWORD}` will be replaced by the value of the `MY_PASSWORD`
environment variable in your shell environment.

#### deploy's --env_file option

`deploy` supports declaring environment variables in a file instead of having
to actually have them set in your environment.  The file should follow these
rules:

* Each line should be in `VAR=VAL` format.
* Lines beginning with # (i.e. comments) are ignored.
* Blank lines are ignored.
* There is no special handling of quotation marks.

Then do

    `deploy --env_file=<filename> <subcommand> [options]`

### Terraform variable replacment

If you're managing your AWS resources for your service with terraform and you
export your terraform state files to S3 or if you are using terraform enterprise,
you can use the values of your terraform outputs as string values in your service definitions.

To do so, first declare a `terraform` top level section in your
`deployfish.yml` file:

    terraform:
      statefile: 's3://terraform-remote-state/my-service-terraform-state'
      lookups:
        ecs_service_role: 'ecs-service-role'
        cluster_name: '{service-name}-ecs-cluster-name'
        elb_name: '{service-name}-elb-name'
        storage_bucket: 's3-{environment}-bucket'
        task_role_arn: '{service-name}-task-role-arn'
        ecr_repo_url: 'ecr-repository-url'

If using terraform enterprise you need to provide the `workspace` and `organization`
in place of the statefile:

    terraform:
      workspace: sample_workspace
      organization: sampleOrganization
      lookups:
        ecs_service_role: 'ecs-service-role'
        cluster_name: '{service-name}-ecs-cluster-name'
        elb_name: '{service-name}-elb-name'
        storage_bucket: 's3-{environment}-bucket'
        task_role_arn: '{service-name}-task-role-arn'
        ecr_repo_url: 'ecr-repository-url'

Then, wherever you have a string value in your service definition, you can
replace that with a terraform lookup, like so:

    services:
      - name: my-service
        cluster: ${terraform.cluster_name}
        environment: prod
        count: 2
        load_balancer:
          service_role_arn: ${terraform.ecs_service_role}
          load_balancer_name: ${terraform.elb_name}
          container_name: my-service
          container_port: 80
        family: my-service
        network_mode: bridge
        task_role_arn: ${terraform.task-role-arn}
        containers:
          - name: my-service
            image: ${terraform.ecr_repo_url}:0.1.0
            cpu: 128
            memory: 256
            ports:
              - "80"
            environment:
              - S3_BUCKET=${terraform.storage_bucket}

### statefile

(String, Required) The `s3://` URL to your state file.  For example,
`s3//my-statefile-bucket/my-statefile`.

### lookups

(Required) A dictionary of key value pairs where the keys will be used
when doing string replacements in your service definition, and the values
should evaluate to a valid terraform output in your terraform state file.

You can use these replacements in the values:

  * `{environment}`: replace with the value of the `environment` option for the current service
  * `{service-name}`: replace with the name of the current service
  * `{cluster-name}`: replace with the name of the cluster for the current service

These values are evaluated in the context of each service separately.

### workspace
(String, Required Terraform Enterprise) The Terraform Enterprise workspace.

### organization
(String, Required Terraform Enterprise) The Terraform Enterprise organization.


## Command line reference

`deploy` (also executable as `dpy`) is the command line tool that reads the
`deployfish.yml` file and uses the information contained therein to manage
your ECS services.

```
Usage: deploy [OPTIONS] COMMAND [ARGS]...

  Run and maintain ECS services.

Options:
  --filename TEXT  Path to the config file. Default: ./deployfish.yml
  --help           Show this message and exit.

Commands:
  cluster     Manage the AWS ECS cluster
  config      Manage AWS Parameter Store values
  create      Create a service in AWS
  delete      Delete a service from AWS
  entrypoint  Use for a Docker entrypoint
  exec        Connect to a running container
  info        Print current AWS info about a service
  restart     Restart all tasks in service
  run_task    Run a one-shot task for our service
  scale       Adjust # tasks in a service
  ssh         Connect to an ECS cluster machine
  tunnel      Tunnel through an ECS cluster machine to the remote host
  update      Update task defintion for a service
  version     Print image tag of live service
```
=======
>>>>>>> 04b63b2f
<|MERGE_RESOLUTION|>--- conflicted
+++ resolved
@@ -113,1088 +113,4 @@
 * Provide support for per-project Python versions.
 
 To install `pyenv` and `pyenv-virtualenv` and set up your environment for the
-first time
-<<<<<<< HEAD
-
-## deployfish.yml services reference
-
-The deployfish service config file is a YAML file defining ECS services, task
-definitions and one-off tasks associated with those services.  `deployfish`
-finds its config file like so:
-
-* The default path for a deployfish configuration file is `./deployfish.yml`.
-* If the environment variable `DEPLOYFISH_CONFIG_FILE` is defined, `deployfish`
-  will use that instead.
-* If you pass a filename to `deploy` with the `-f` or `--filename` command line
-  flag, that will be used even if `DEPLOYFISH_CONFIG_FILE` is defined.
-
-Options specified in the Dockerfile for your containers (e.g., `ENTRYPOINT`,
-`CMD`, `ENV`) are respected by default - you don’t need to specify them again
-in `deployfish.yml`.
-
-You can use terraform outputs in configuration values with a
-`${terraform.<key>}` syntax - see the [Interpolation](#interpolation) section for full details.
-
-You can also use the values of environment variables in configuration values with a
-`${env.<key>}` syntax - see the [Interpolation](#interpolation) section for full details.
-
-
-This section contains a list of all configuration options supported by a
-service definition in version 1.
-
-Services are specified in a YAML list under the top level `services:` key like
-so:
-
-    services:
-      - name: foobar-prod
-        ...
-      - name: foobar-test
-        ...
-
-### name
-
-(String, Required) The name of the actual ECS service.  `name` is required.  The restrictions on
-characters in ECS services are in play here:  Up to 255 letters (uppercase and
-lowercase), numbers, hyphens, and underscores are allowed.
-
-Once your service has been created, this is not changable without deleting and
-re-creating the service.
-
-    services:
-      - name: foobar-prod
-
-### cluster
-
-(String, Required) The name of the actual ECS cluster in which we'll create our service. `cluster`
-is required. This has to exist in AWS before running `deploy create
-<service-name>`.
-
-    services:
-      - name: foobar-prod
-        cluster: foobar-cluster
-
-### environment
-
-(String, Optional) This is a keyword that can be used in terraform lookups (see
-"Interpolation", below).  It has no other function.
-
-    services:
-      - name: foobar-prod
-        environment: prod
-
-### count
-
-(Integer, Required) When we create the ECS service, configure the service to run this many tasks.
-
-    services:
-      - name: foobar-prod
-        cluster: foobar-cluster
-        count: 2
-
-`count` is only meaningful at service creation time.  To change the count in an
-already created service, use `deploy scale <service_name> <count>`
-
-### maximum_percent
-
-(Integer, Optional) This is the upper limit on the number of tasks that are
-allowed in the RUNNING or PENDING state during a deployment, as a percentage of
-the `count`.  This must be configured along with `minimum_healthy_percent`. If
-not provided will default to 200.
-
-    services:
-      - name: foobar-prod
-        maximum_percent: 200
-
-See [Service Definition Parameters](https://docs.aws.amazon.com/AmazonECS/latest/developerguide/service_definition_parameters.html).
-
-### minimum_healthy_percent
-
-(Integer, Optional) This is the lower limit on the number of tasks that must
-remain in the RUNNING state during a deployment, as a percentage of the
-`count`. This must be configured along with `maximum_percent`. If not provided
-will default to 0.
-
-    services:
-      - name: foobar-prod
-        minimum_healthy_percent: 50
-
-See [Service Definition Parameters](https://docs.aws.amazon.com/AmazonECS/latest/developerguide/service_definition_parameters.html).
-
-### placement_constraints
-
-(Optional) An array of placement constraint objects to use for tasks in your service. You can specify a maximum of 10 constraints per task (this limit includes constraints in the task definition and those specified at run time).
-
-    services:
-         - name: foobar-prod
-           placement_constraints:
-            - type: distinctInstance
-            - type: memberOf
-              expression: 'attribute:ecs.instance-type =~ t2.*'
-
-See [Service Definition Parameters](https://docs.aws.amazon.com/AmazonECS/latest/developerguide/service_definition_parameters.html).
-
-### placement_strategy
-
-(Optional) The placement strategy objects to use for tasks in your service. You can specify a maximum of four strategy rules per service.
-
-    services:
-         - name: foobar-prod
-           placement_strategy:
-            - type: random
-            - type: spread
-              field: 'attribute:ecs.availability-zone'
-
-See [Service Definition Parameters](https://docs.aws.amazon.com/AmazonECS/latest/developerguide/service_definition_parameters.html).
-
-### launch_type
-
-(Required for Fargate tasks)
-
-If you are configuring a Fargate task you must specify the launch type as `FARGATE`, otherwise
-the default value of `EC2` is used.
-
-The Fargate launch type allows you to run your containerized applications without the need to
-provision and manage the backend infrastructure. Just register your task definition and Fargate
-launches the container for you.
-
-If you use the Fargate launch type, the following task parameters are not valid:
-
-* `dockerSecurityOptions`
-* `links`
-* `linuxParameters`
-* `placementConstraints`
-* `privileged`
-
-    services:
-      - name: foobar-prod
-        launch_type: FARGATE
-
-See [Amazon ECS Launch Types](https://docs.aws.amazon.com/AmazonECS/latest/developerguide/launch_types.html).
-
-### vpc_configuration
-
-(Required for Fargate tasks)
-
-If you are configuring a Fargate task, you have to specify your vpc configuration at the task level.
-
-deployfish won't create the vpc, subnets or security groups for you --
-you'll need to create it before you can use `deploy create <service_name>`
-
-You'll need to specify
-
-* `subnets`: (array) The subnets in the VPC that the task scheduler should consider for placement.
-  Only private subnets are supported at this time. The VPC will be determined by the subnets you
-  specify, so if you specify multiple subnets they must be in the same VPC.
-* `security_groups`: (array) The ID of the security group to associate with the service.
-* `public_ip`: (string) Whether to enabled or disable public IPs. Valid Values are `ENABLED` or `DISABLED`
-
-Example:
-
-    services:
-      - name: foobar-prod
-        cluster: foobar-cluster
-        count: 2
-        vpc_configuration:
-          subnets:
-            - subnet-12345678
-            - subnet-87654321
-          security_groups:
-            - sg-12345678
-          public_ip: ENABLED
-
-
-
-
-### autoscalinggroup_name
-
-(Optional)
-
-If you have a dedicated Autoscaling Group for your service, you can declare it
-with the `autoscalinggroup_name` option.  This will allow you to scale the ASG
-up and down when you scale the service up and down with `deploy scale
-<service-name> <count>`.
-
-deployfish won't create the autoscaling group for you --
-you'll need to create it before you can use `deploy scale <service_name>
-<count>` to manipulate it.
-
-    services:
-      - name: foobar-prod
-        cluster: foobar-cluster
-        count: 2
-        autoscalinggroup_name: foobar-asg
-
-### load_balancer
-
-(Optional)
-
-If you're going to use an ELB or an ALB with your service, configure it with a
-`load_balancer` block.
-
-The load balancer info for the service can't be changed after the service has
-been created.  To change any part of the load balancer info, you'll need to
-destroy and recreate the service.
-
-#### ELB
-
-To specify that the the service is to use an ELB, you'll need to specify
-
-* `service_role_arn`: (string) The name or full ARN of the IAM role that allows
-  ECS to make calls to your load balancer on your behalf.
-* `load_balancer_name`: (string) The name of the ELB.
-* `container_name`: (string) the name of the container to associate with the
-  load balancer
-* `container_port`: (string) the port on the container to associate with the
-  load balancer.  This port must correspond to a container port on container
-  `container_name` in your service's task definition
-
-Example:
-
-    services:
-      - name: foobar-prod
-        cluster: foobar-cluster
-        count: 2
-        load_balancer:
-          service_role_arn: arn:aws:iam::123142123547:role/ecsServiceRole
-          load_balancer_name: foobar-prod-elb
-          container_name: foobar-prod
-          container_port: 80
-
-deployfish won't create the load balancer for you --
-you'll need to create it before running `deploy create <service_name>`.
-
-#### ALB
-
-To specify that the the service is to use an ALB, you'll need to specify
-
-* `service_role_arn`: (string) The name or full ARN of the IAM role that allows
-  ECS to make calls to your load balancer on your behalf.
-* `target_group_arn`: (string) The full ARN of the target group to use for this service.
-* `container_name`: (string) the name of the container to associate with the
-  load balancer
-* `container_port`: (string) the port on the container to associate with the
-  load balancer.  This port must correspond to a container port on container
-  `container_name` in your service's task definition
-
-deployfish won't create the target group for you -- you'll need to create it
-before running `deploy create <service_name>`.
-
-Example:
-
-    services:
-      - name: foobar-prod
-        cluster: foobar-cluster
-        count: 2
-        load_balancer:
-          service_role_arn: arn:aws:iam::123142123547:role/ecsServiceRole
-          target_group_arn: foobar-prod-elb
-          container_name: foobar-prod
-          container_port: 80
-
-### service_discovery
-
-(Optional)
-
-If you're going to use ECS service discovery, configure it with a `service_discovery`
-block.
-
-The service discovery info for the service can't be changed after the service has
-been created. To change any part of the service discovery info, you'll need to destroy
-and recreate the service. Deployfish can create and delete service discovery services,
-but it requires a service discovery namespace already exists.
-
-To use service discovery you'll need to specify
-
-* `namespace`: (string) The service discovery namespace that the new service will
-  be associated with.
-* `name`: (string) The name of the service discovery service
-* `dns_records`: (list) A list of DNS records the service discovery service should create
-    * `type`: (string) The type of dns record. Valid values are `A` and `SRV`.
-    * `ttl`: (int) The ttl of the dns record.
-
-Example:
-
-    services:
-      - name: foobar-prod
-        cluster: foobar-cluster
-        count: 2
-        service_discovery:
-          namespace: local
-          name: foobar-prod
-          dns_records:
-            type: A
-            ttl: 10
-
-This would create a new service discovery service on the `local` Route53 private zone. The DNS would be
-`foobar-prod.local`
-
-See [Amazon ECS Service Discovery](https://aws.amazon.com/blogs/aws/amazon-ecs-service-discovery/)
-
-### application_scaling
-
-(Optional)
-
-If you want your service so scale up and down with service CPU, configure it
-with an `application_scaling` block.
-
-Example:
-
-    services:
-      - name: foobar-prod
-        cluster: foobar-cluster
-        count: 2
-        application_scaling:
-            min_capacity: 2
-            max_capacity: 4
-            role_arn: arn:aws:iam::123445678901:role/ApplicationAutoscalingECSRole
-            scale-up:
-                cpu: ">=60"
-                check_every_seconds: 60
-                periods: 5
-                cooldown: 60
-                scale_by: 1
-            scale-down:
-                cpu: "<=30"
-                check_every_seconds: 60
-                periods: 30
-                cooldown: 60
-                scale_by: -1
-
-This block says that, for this service:
-
-* There should be a minimum of 2 tasks and a maximum of 4 tasks
-* `arn:aws:iam::123445678901:role/ApplicationAutoscalingECSRole` grants permission to start
-  new containers for our service
-* Scale our service up by one task if ECS Service Average CPU is greater
-  than 60 percent for 300 seconds.  Don't scale up more than once every 60
-  seconds.
-* Scale our service down by one task if ECS Service Average CPU is less
-  than or equal to 30 percent for 1800 seconds.  Don't scale down more than
-  once every 60 seconds.
-
-
-#### min_capacity
-
-(Integer, Required) The minimum number of tasks that should be running in
-our service.
-
-#### max_capacity
-
-(Integer, Required) The maximum number of tasks that should be running in
-our service.  Note that you should ensure that you have enough resources in
-your cluster to actually run this many of your tasks.
-
-#### role_arn
-
-(String, Required) The name or full ARN of the IAM role that allows Application
-Autoscaling to muck with your service.  Your role definition should look like
-this:
-
-    {
-      "Version": "2012-10-17",
-      "Statement": [
-        {
-          "Effect": "Allow",
-          "Principal": {
-            "Service": "application-autoscaling.amazonaws.com"
-          },
-          "Action": "sts:AssumeRole"
-        }
-      ]
-    }
-
-And it needs an appropriate policy attached.  The below policy allows the
-role to act on any service.
-
-    {
-        "Version": "2012-10-17",
-        "Statement": [
-            {
-                "Sid": "Stmt1456535218000",
-                "Effect": "Allow",
-                "Action": [
-                    "ecs:DescribeServices",
-                    "ecs:UpdateService"
-                ],
-                "Resource": [
-                    "*"
-                ]
-            },
-            {
-                "Sid": "Stmt1456535243000",
-                "Effect": "Allow",
-                "Action": [
-                    "cloudwatch:DescribeAlarms"
-                ],
-                "Resource": [
-                    "*"
-                ]
-            }
-        ]
-    }
-
-See [Amazon ECS Service Auto Scaling IAM Role](http://docs.aws.amazon.com/AmazonECS/latest/developerguide/autoscale_IAM_role.html).
-
-#### scale-up, scale-down
-
-(Required) You should have exactly two scaling rules sections, and they should
-be named precisely `scale-up` and `scale-down`.
-
-#### cpu
-
-(String, Required) What CPU change causes this rule to be activated?  Valid
-operators are: `<=`, `<`, `>`, `>=`.  The CPU value itself is a float.
-
-You'll need to put quotes around your value of `cpu`, else the YAML parser will
-freak out about the `=` sign.
-
-#### check_every_seconds
-
-(Integer, Required) Check the Average service CPU every this many seconds.
-
-#### periods
-
-(Integer, Required) The `cpu` test must be true for `check_every_seconds *
-periods` seconds for scaling to actually happen.
-
-#### scale_by
-
-(Integer, Required) When it's time to scale, scale by this number of tasks.  To
-scale up, make the number positive; to scale down, make it negative.
-
-#### cooldown
-
-(Integer, Required) The amount of time, in seconds, after a scaling activity
-completes where previous trigger-related scaling activities can influence
-future scaling events.
-
-See "Cooldown" in AWS' [PutScalingPolicy](https://docs.aws.amazon.com/ApplicationAutoScaling/latest/APIReference/API_PutScalingPolicy.html) documentation.
-
-
-### family
-
-(String, Required) When we create task definitions for this service, put them
-in this family.  When you go to the "Task Definitions" page in the AWS web
-console, what is listed under "Task Definition" is the family name.
-
-    services:
-      - name: foobar-prod
-        cluster: foobar-cluster
-        count: 2
-        family: foobar-prod-task-def
-
-
-See also the [AWS documentation](https://docs.aws.amazon.com/AmazonECS/latest/developerguide/task_definition_parameters.html#family).
-
-### network_mode
-
-(String, Required) The Docker networking mode for the containers in our task.
-One of: `bridge`, `host`, `awsvpc` or `none`.
-
-    services:
-      - name: foobar-prod
-        cluster: foobar-cluster
-        count: 2
-        family: foobar-prod-task-def
-        network_mode: bridge
-
-See the [AWS documentation](https://docs.aws.amazon.com/AmazonECS/latest/developerguide/task_definition_parameters.html#network_mode) for
-what each of those modes are.
-
-### task_role_arn
-
-(String, Optional) A task role ARN for an IAM role that allows the containers in the task
-permission to call the AWS APIs that are specified in its associated policies
-on your behalf.
-
-    services:
-      - name: foobar-prod
-        cluster: foobar-cluster
-        count: 2
-        family: foobar-prod-task-def
-        network_mode: bridge
-        task_role_arn: arn:aws:iam::123142123547:role/my-task-role
-
-deployfish won't create the Task Role for you -- you'll need to create it
-before running `deploy create <service_name>`.
-
-See also the [AWS documentation](https://docs.aws.amazon.com/AmazonECS/latest/developerguide/task_definition_parameters.html#task_role_arn), and
-[IAM Roles For Tasks](https://docs.aws.amazon.com/AmazonECS/latest/developerguide/task-iam-roles.html)
-
-### execution_role_arn
-
-(String, Required for Fargate) A task exeuction role ARN for an IAM role that allows Fargate to pull container images and publish container logs
-to Amazon CloudWatch on your behalf.
-
-    services:
-      - name: foobar-prod
-        cluster: foobar-cluster
-        count: 2
-        family: foobar-prod-task-def
-        network_mode: bridge
-        execution_role_arn: arn:aws:iam::123142123547:role/my-task-role
-
-deployfish won't create the Task Execution Role for you -- you'll need to create it
-before running `deploy create <service_name>`.
-
-See also the [IAM Roles For Tasks](https://docs.aws.amazon.com/AmazonECS/latest/developerguide/task_execution_IAM_role.html)
-
-### cpu
-
-(Required for Fargate tasks)
-
-If you are configuring a Fargate task, you have to specify the cpu at the task level, and there are specific values
-for cpu which are supported which we describe below.
-
-| CPU value      |
-| -------------- |
-| 256 (.25 vCPU) |
-| 512 (.5 vCPU)  |
-| 1024 (1 vCPU)  |
-| 2048 (2 vCPU)  |
-| 4096 (4 vCPU)  |
-
-See also the [Task Definition Parameters](https://docs.aws.amazon.com/AmazonECS/latest/developerguide/task_definition_parameters.html#task_size)
-
-### memory
-
-(Required for Fargate tasks)
-
-If you are configuring a Fargate task, you have to specify the memory at the task level, and there are specific values
-for memory which are supported which we describe below.
-
-| Memory value (MiB)                                                                 |
-| ---------------------------------------------------------------------------------- |
-| 512 (0.5GB), 1024 (1GB), 2048 (2GB)                                                |
-| 1024 (1GB), 2048 (2GB), 3072 (3GB), 4096 (4GB)                                     |
-| 2048 (2GB), 3072 (3GB), 4096 (4GB), 5120 (5GB), 6144 (6GB), 7168 (7GB), 8192 (8GB) |
-| Between 4096 (4GB) and 16384 (16GB) in increments of 1024 (1GB)                    |
-| Between 8192 (8GB) and 30720 (30GB) in increments of 1024 (1GB)                    |
-
-See also the [Task Definition Parameters](https://docs.aws.amazon.com/AmazonECS/latest/developerguide/task_definition_parameters.html#task_size)
-
-### Containers
-
-`containers` is a list of containers like so:
-
-    services:
-      - name: foobar-prod
-        cluster: foobar-cluster
-        count: 2
-        containers:
-          - name: foo
-            image: my_repository/foo:0.0.1
-            cpu: 128
-            memory: 256
-            memoryReservation: 128
-          - name: bar
-            image: my_repository/baz:0.0.1
-            cpu: 256
-            memory: 1024
-            memoryReservation: 1000
-
-Each of the containers listed in the `containers` list will be added to the
-task definition for the service.
-
-For each of the following attributes, see also the [AWS
-documentation](https://docs.aws.amazon.com/AmazonECS/latest/developerguide/task_definition_parameters.html#standard_container_definition_params).
-
-### Container logging
-
-**NOTE**: Each container in your service automatically gets their log
-configuration setup as 'fluentd', with logs being sent to `127.0.0.1:24224` and
-being tagged with the name of the container.
-
-#### name
-
-(String, Required) The name of the container. If you are linking multiple
-containers together in a task definition, the name of one container can be
-entered in the links of another container to connect the containers.  The
-restrictions on characters in ECS container are in play here:  Up to 255
-letters (uppercase and lowercase), numbers, hyphens, and underscores are
-allowed.
-
-    containers:
-      - name: foo
-
-#### image
-
-(String, Required) The image used to start the container. Up to 255 letters
-(uppercase and lowercase), numbers, hyphens, underscores, colons, periods,
-forward slashes, and number signs are allowed.
-
-For an AWS ECR repository:
-
-    containers:
-      - name: foo
-        image: 123142123547.dkr.ecr.us-west-2.amazonaws.com/foo:0.0.1
-
-
-For a Docker hub repository:
-
-    containers:
-      - name: foo
-        image: centos:7
-
-#### memory
-
-(Integer, Optional) The hard limit of memory (in MB) available to the container.  If
-the container tries to exceed this amount of memory, it is killed.
-
-    containers:
-      - name: foo
-        image: centos:7
-        memory: 512
-
-#### memoryReservation
-
-(Integer, Optional) The soft limit (in MB) of memory to reserve for the
-container. When system memory is under heavy contention, Docker attempts to
-keep the container memory to this soft limit; however, your container can
-consume more memory when it needs to, up to the hard limit specified
-with the ``memory`` parameter.  ``memoryReservation`` must be less than
-``memory``.
-
-    containers:
-      - name: foo
-        image: centos:7
-        memory: 256
-        memoryReservation: 128
-
-For example, if your container normally uses 128 MiB of memory, but
-occasionally bursts to 256 MiB of memory for short periods of time, you can set
-a memoryReservation of 128 MiB, and a memory hard limit of 300 MiB. This
-configuration would allow the container to only reserve 128 MiB of memory from
-the remaining resources on the container instance, but also allow the container
-to consume more memory resources when needed.
-
-#### cpu
-
-(Integer, Required) The number of cpu units to reserve for the container. A
-container instance has 1,024 cpu units for every CPU core.
-
-    containers:
-      - name: foo
-        image: centos:7
-        cpu: 128
-
-#### ports
-
-(List of strings, Optional) A list of port mappings for the container.
-
-Either specify both ports (HOST:CONTAINER), or just the container port (a
-random host port will be chosen).  You can also specify a protocol as
-(HOST:CONTAINER/PROTOCOL).  Note that both HOST and CONTAINER here must be
-single ports, not port ranges as `docker-compose.yml` allows in its port
-definitions.  PROTOCOL must be one of 'tcp' or 'udp'.  If no PROTOCOL is
-specified, we assume 'tcp'.
-
-    containers:
-      - name: foo
-        image: 123142123547.dkr.ecr.us-west-2.amazonaws.com/foo:0.0.1
-        ports:
-         - "80"
-         - "8443:443"
-         - "8125:8125/udp"
-
-#### links
-
-(List of strings, Optional) A list of names of other containers in
-our task definition.  Adding a container name to links allows
-containers to communicate with each other without the need for
-port mappings.
-
-Links should be specified as `CONTAINER_NAME`, or `CONTAINER_NAME:ALIAS`.
-
-    containers:
-      - name: my-service
-        image: 123445564666.dkr.ecr.us-west-2.amazonaws.com/my-service:0.1.0
-        cpu: 128
-        memory: 256
-        links:
-          - redis
-          - db:database
-      - name: redis
-        image: redis:latest
-        cpu: 128
-        memory: 256
-      - name: db
-        image: mysql:5.5.57
-        cpu: 128
-        memory: 512
-        environment:
-            MYSQL_ROOT_PASSWORD: __MYSQL_ROOT_PASSWD__
-
-#### essential
-
-(Boolean, Optional) If the essential parameter of a container is marked as
-true, and that container fails or stops for any reason, all other containers
-that are part of the task are stopped. If the essential parameter of a
-container is marked as false, then its failure does not affect the rest of the
-containers in a task. If this parameter is omitted, a container is assumed to
-be essential.
-
-    containers:
-      - name: foo
-        image: 123142123547.dkr.ecr.us-west-2.amazonaws.com/foo:0.0.1
-        essential: true
-      - name: bar
-        image: 123142123547.dkr.ecr.us-west-2.amazonaws.com/foo:0.0.1
-        essential: false
-
-#### extra_hosts
-
-(list of strings, Optional) Add hostname mappings.
-
-    containers:
-      - name: foo
-        extra_hosts:
-        - "somehost:162.242.195.82"
-        - "otherhost:50.31.209.229"
-
-An entry with the ip address and hostname will be created in `/etc/hosts` inside
-containers for this service, e.g:
-
-    162.242.195.82  somehost
-    50.31.209.229   otherhost
-
-#### entrypoint
-
-(String, Optional) The entry point that is passed to the container.  Specify it
-as a string and Deployintaor will split the string into an array for you for
-passing to ECS.
-
-    containers:
-      - name: foo
-        image: 123142123547.dkr.ecr.us-west-2.amazonaws.com/foo:0.0.1
-        entrypoint: /entrypoint.sh here are arguments
-
-#### command
-
-(String, Optional) The command that is passed to the container.  Specify it
-as a string and Deployintaor will split the string into an array for you for
-passing to ECS.
-
-    containers:
-      - name: foo
-        image: 123142123547.dkr.ecr.us-west-2.amazonaws.com/foo:0.0.1
-        command: apachectl -DFOREGROUND
-
-#### environment
-
-(Optional) Add environment variables. You can use either an array or a
-dictionary. Any boolean values; true, false, yes no, need to be enclosed in
-quotes to ensure they are not converted to True or False by the YML parser.
-
-    containers:
-      - name: foo
-        image: 123142123547.dkr.ecr.us-west-2.amazonaws.com/foo:0.0.1
-        environment:
-          DEBUG: 'True'
-          ENVIRONMENT: prod
-          SECERTS_BUCKET_NAME: my-secrets-bucket
-      - name: bar
-        image: 123142123547.dkr.ecr.us-west-2.amazonaws.com/foo:0.0.1
-        environment:
-          - DEBUG=True
-          - ENVIRONMENT=prod
-          - SECERTS_BUCKET_NAME=my-secrets-bucket
-
-#### ulimits
-
-(Optional) Override the default ulimits for a container. You can either specify
-a single limit as an integer or soft/hard limits as a mapping.
-
-    containers:
-      - name: foo
-        image: 123142123547.dkr.ecr.us-west-2.amazonaws.com/foo:0.0.1
-        ulimits:
-          nproc: 65535
-          nofile:
-            soft: 65535
-            hard: 65535
-
-#### dockerLabels
-
-(Optional) Add metadata to containers using Docker labels. You can use either
-an array or a dictionary.
-
-Use reverse-DNS notation to prevent your labels from conflicting with those
-used by other software.
-
-    containers:
-      - name: foo
-        image: 123142123547.dkr.ecr.us-west-2.amazonaws.com/foo:0.0.1
-        dockerLabels:
-        labels:
-          description: "Fun webapp"
-          department: "Dept. of Redundancy Dept."
-          label-with-empty-value: ""
-      - name: bar
-        image: 123142123547.dkr.ecr.us-west-2.amazonaws.com/foo:0.0.1
-        dockerLabels:
-          - "description=Fun webapp"
-          - "department=Dept. of Redundancy Dept."
-          - "label-with-empty-value"
-
-#### volumes
-
-(List of strings, Optional) Specify a path on the host machine
-(HOST:CONTAINER), or an access mode (HOST:CONTAINER:ro).  The HOST
-and CONTAINER paths should be absolute paths.
-
-    containers:
-      - name: foo
-        image: 123142123547.dkr.ecr.us-west-2.amazonaws.com/foo:0.0.1
-        dockerLabels:
-        volumes:
-          - /host/path:/container/path
-          - /host/path-ro:/container/path-ro:ro
-
-### Service Helper Tasks
-
-In the `tasks` section of the service defintion, you can define helper tasks
-to be associated with your service and define commands on them that you can run via
-`deploy run_task <service> <command>`.
-
-The reason this exists is to enable us to run one-off or periodic
-functions (migrate datbases, clear caches, update search indexes, do database
-backups or restores, etc.) for our services.
-
-Task definitions listed in the `tasks` list support the same configuration
-options as those in the `services` list: `family`, `environment`,
-`network_mode`, `task_role_arn`, and all the same options under `containers`.
-
-#### Example
-
-When you do a `deploy update <service_name>`, deployfish automaticaly updates
-the task definition to what is listed in the `tasks` entry for each task, and
-adds a docker label to the first container of the task definition for the
-service for each task, recording the `<family>:<revision>` string of the
-correct task revision.
-
-
-    services:
-      - name: foobar-prod
-        environment: prod
-        cluster: foobar-prod-cluster
-        count: 2
-        load_balancer:
-          service_role_arn: arn:aws:iam::123142123547:role/ecsServiceRole
-          load_balancer_name: foobar-prod-elb
-          container_name: foobar
-          container_port: 80
-        family: foobar-prod
-        network_mode: bridge
-        task_role_arn: arn:aws:iam::123142123547:role/myTaskRole
-        containers:
-          - name: foobar
-            image: foobar:0.0.1
-            cpu: 128
-            memory: 512
-            ports:
-              - "80"
-              - "443"
-            environment:
-              - ENVIRONMENT=prod
-              - SECRETS_BUCKET_NAME=my-secrets-bucket
-        tasks:
-          - family: foobar-helper-prod
-            environment: prod
-            network_mode: bridge
-            task_role_arn: arn:aws:iam::123142123547:role/myTaskRole
-            containers:
-              - name: foobar
-                image: foobar:0.0.1
-                cpu: 128
-                memory: 256
-                environment:
-                  - ENVIRONMENT=prod
-                  - SECRETS_BUCKET_NAME=my-secrets-bucket
-            commands:
-              migrate: manage.py migrate
-              update_index: manage.py update_index
-
-This example defines a task "foobar-helper-prod" for our service "foobar-prod"
-and defines two available commands on that task: `migrate` and `update_index`.
-
-When you do `deploy update foobar-prod`, deployfish will create a new
-revision of the `foobar-helper-prod` task defintion and add a docker label to
-the `foobar-prod` task definition of
-`foobar-helper-prod=foobar-helper-prod:<revision>`", where
-`revision` is the revision of `foobar-helper-prod` that we just created.
-
-Then when you run `deploy run_task foobar-prod migrate`, deployfish will:
-
-1. Search for `migrate` among all the separate `commands` listings under `tasks`
-1. Determine that `migrate` belongs to the `foobar-helper-prod` task
-1. Look on the active `foobar-prod` service task definition for the
-   `foobar-helper-prod` docker label
-1. Use the value of that label to figure out which revision of our
-   `foobar-helper-prod` task to run
-1. Call the ECS `RunTasks` API call with that task revision and overriding
-   `CMD` to `manage.py migrate`
-
-
-#### commands
-
-This is a dictionary of keys to commandline strings.  The keys are what you'll
-use as `<command>` when doing `deploy run_task <service-name> <command>`, and
-the values are the actual command-line to use as the `CMD` override when
-running the task.
-
-## Interpolation in the deployfish.yml file
-
-You can use variable replacement in your service definitions to dynamically
-replace values from two sources: your local shell environment and from a remote
-terraform state file.
-
-
-### Environmnent variable replacement
-
-You can add `${env.<environment var>}` to your service definition anywhere you
-want the value of the shell environment variable `<environment var>`.  For
-example, for the following `deployfish.yml` snippet:
-
-    services:
-      - name: foobar-prod
-        environment: prod
-        config:
-          - MY_PASSWORD=${env.MY_PASSWORD}
-
-`${env.MY_PASSWORD}` will be replaced by the value of the `MY_PASSWORD`
-environment variable in your shell environment.
-
-#### deploy's --env_file option
-
-`deploy` supports declaring environment variables in a file instead of having
-to actually have them set in your environment.  The file should follow these
-rules:
-
-* Each line should be in `VAR=VAL` format.
-* Lines beginning with # (i.e. comments) are ignored.
-* Blank lines are ignored.
-* There is no special handling of quotation marks.
-
-Then do
-
-    `deploy --env_file=<filename> <subcommand> [options]`
-
-### Terraform variable replacment
-
-If you're managing your AWS resources for your service with terraform and you
-export your terraform state files to S3 or if you are using terraform enterprise,
-you can use the values of your terraform outputs as string values in your service definitions.
-
-To do so, first declare a `terraform` top level section in your
-`deployfish.yml` file:
-
-    terraform:
-      statefile: 's3://terraform-remote-state/my-service-terraform-state'
-      lookups:
-        ecs_service_role: 'ecs-service-role'
-        cluster_name: '{service-name}-ecs-cluster-name'
-        elb_name: '{service-name}-elb-name'
-        storage_bucket: 's3-{environment}-bucket'
-        task_role_arn: '{service-name}-task-role-arn'
-        ecr_repo_url: 'ecr-repository-url'
-
-If using terraform enterprise you need to provide the `workspace` and `organization`
-in place of the statefile:
-
-    terraform:
-      workspace: sample_workspace
-      organization: sampleOrganization
-      lookups:
-        ecs_service_role: 'ecs-service-role'
-        cluster_name: '{service-name}-ecs-cluster-name'
-        elb_name: '{service-name}-elb-name'
-        storage_bucket: 's3-{environment}-bucket'
-        task_role_arn: '{service-name}-task-role-arn'
-        ecr_repo_url: 'ecr-repository-url'
-
-Then, wherever you have a string value in your service definition, you can
-replace that with a terraform lookup, like so:
-
-    services:
-      - name: my-service
-        cluster: ${terraform.cluster_name}
-        environment: prod
-        count: 2
-        load_balancer:
-          service_role_arn: ${terraform.ecs_service_role}
-          load_balancer_name: ${terraform.elb_name}
-          container_name: my-service
-          container_port: 80
-        family: my-service
-        network_mode: bridge
-        task_role_arn: ${terraform.task-role-arn}
-        containers:
-          - name: my-service
-            image: ${terraform.ecr_repo_url}:0.1.0
-            cpu: 128
-            memory: 256
-            ports:
-              - "80"
-            environment:
-              - S3_BUCKET=${terraform.storage_bucket}
-
-### statefile
-
-(String, Required) The `s3://` URL to your state file.  For example,
-`s3//my-statefile-bucket/my-statefile`.
-
-### lookups
-
-(Required) A dictionary of key value pairs where the keys will be used
-when doing string replacements in your service definition, and the values
-should evaluate to a valid terraform output in your terraform state file.
-
-You can use these replacements in the values:
-
-  * `{environment}`: replace with the value of the `environment` option for the current service
-  * `{service-name}`: replace with the name of the current service
-  * `{cluster-name}`: replace with the name of the cluster for the current service
-
-These values are evaluated in the context of each service separately.
-
-### workspace
-(String, Required Terraform Enterprise) The Terraform Enterprise workspace.
-
-### organization
-(String, Required Terraform Enterprise) The Terraform Enterprise organization.
-
-
-## Command line reference
-
-`deploy` (also executable as `dpy`) is the command line tool that reads the
-`deployfish.yml` file and uses the information contained therein to manage
-your ECS services.
-
-```
-Usage: deploy [OPTIONS] COMMAND [ARGS]...
-
-  Run and maintain ECS services.
-
-Options:
-  --filename TEXT  Path to the config file. Default: ./deployfish.yml
-  --help           Show this message and exit.
-
-Commands:
-  cluster     Manage the AWS ECS cluster
-  config      Manage AWS Parameter Store values
-  create      Create a service in AWS
-  delete      Delete a service from AWS
-  entrypoint  Use for a Docker entrypoint
-  exec        Connect to a running container
-  info        Print current AWS info about a service
-  restart     Restart all tasks in service
-  run_task    Run a one-shot task for our service
-  scale       Adjust # tasks in a service
-  ssh         Connect to an ECS cluster machine
-  tunnel      Tunnel through an ECS cluster machine to the remote host
-  update      Update task defintion for a service
-  version     Print image tag of live service
-```
-=======
->>>>>>> 04b63b2f
+first time