# pylint: disable=import-outside-toplevel
import contextlib
import os
from typing import Any

<<<<<<< HEAD
import debugpy
=======
import click
>>>>>>> ac334dea
from botocore.exceptions import UnauthorizedSSOTokenError
from cement import App, init_defaults
from cement.core.exc import CaughtSignal

import deployfish.core.adapters  # noqa: F401  # pylint:disable=unused-import

from .config import Config, set_app
from .controllers import (
    Base,
    BaseService,
    BaseServiceDockerExec,
    BaseServiceSecrets,
    BaseServiceSSH,
    BaseTunnel,
    EC2ClassicLoadBalancer,
    EC2LoadBalancer,
    EC2LoadBalancerListener,
    EC2LoadBalancerTargetGroup,
    ECSCluster,
    ECSClusterSSH,
    ECSInvokedTask,
    ECSService,
    ECSServiceCommandLogs,
    ECSServiceCommands,
    ECSServiceDockerExec,
    ECSServiceSecrets,
    ECSServiceSSH,
    ECSServiceStandaloneTasks,
    ECSServiceTunnel,
    ECSStandaloneTask,
    ECSStandaloneTaskLogs,
    ECSStandaloneTaskSecrets,
    Logs,
    LogsCloudWatchLogGroup,
    LogsCloudWatchLogStream,
    RDSRDSInstance,
    Tunnels,
)
from .core.aws import build_boto3_session
from .exceptions import DeployfishAppError

# configuration defaults
CONFIG = init_defaults("deployfish")
CONFIG["deployfish"]["ssh_provider"] = os.environ.get("DEPLOYFISH_SSH_PROVIDER", "ssm")
META = init_defaults("log.logging")
META["log.logging"]["log_level_argument"] = ["-l", "--level"]


def post_arg_parse_build_boto3_session(app: "DeployfishApp") -> None:
    """
    After parsing arguments but before doing any other actions, build a properly
    configured ``boto3.session.Session`` object for us to use in our AWS work.

    Args:
        app: our DeployfishApp object

    """
    app.log.debug("building boto3 session")
    build_boto3_session(
        app.pargs.deployfish_filename,
        use_aws_section=not app.pargs.no_use_aws_section
    )


# ------------------
# The cement app
# ------------------

class DeployfishApp(App):
    """Deployfish primary application."""

    class Meta:
        label = "deployfish"

        config_defaults = CONFIG
        meta_defaults = META

        # call sys.exit() on close
        exit_on_close = True

        # load additional framework extensions
        extensions = [
            # cement extensions
            "yaml",
            "colorlog",
            "jinja2",
            "print",
            "tabulate",
            # deployfish extensions
            "deployfish.ext.ext_df_argparse",
            "deployfish.ext.ext_df_jinja2",
            "deployfish.ext.ext_df_plugin",
        ]

        # configuration handler
        config_handler = "yaml"

        # configuration file suffix
        config_file_suffix = ".yml"

        # handlers
        log_handler = "colorlog"
        output_handler = "df_jinja2"

        # where do our templates live?
        template_module = "deployfish.templates"
        # how do we want to render our templates?
        template_handler = "df_jinja2"

        # register handlers
        handlers = [
            Base,
            BaseService,
            BaseServiceSecrets,
            BaseServiceSSH,
            BaseServiceDockerExec,
            BaseTunnel,
            EC2ClassicLoadBalancer,
            EC2LoadBalancer,
            EC2LoadBalancerListener,
            EC2LoadBalancerTargetGroup,
            ECSCluster,
            ECSClusterSSH,
            ECSInvokedTask,
            ECSService,
            ECSServiceCommands,
            ECSServiceCommandLogs,
            ECSServiceDockerExec,
            ECSServiceSecrets,
            ECSServiceSSH,
            ECSServiceStandaloneTasks,
            ECSServiceTunnel,
            ECSStandaloneTask,
            ECSStandaloneTaskLogs,
            ECSStandaloneTaskSecrets,
            Logs,
            LogsCloudWatchLogGroup,
            LogsCloudWatchLogStream,
            RDSRDSInstance,
            Tunnels
        ]

        # define hooks
        define_hooks = [
            "pre_config_interpolate",    # hook(app: App, obj: Type[Config])
            "pre_object_create",         # hook(app: App, obj: Model)
            "post_object_create",        # hook(app: App, obj: Model, success: bool = True, reason: str = None)
            "pre_object_update",         # hook(app: App, obj: Model)
            "post_object_update",        # hook(app: App, obj: Model, success: bool = True, reason: str = None)
            "pre_object_delete",         # hook(app: App, obj: Model)
            "post_object_delete",        # hook(app: App, obj: Model, success: bool =  True, reason: str = None)
            "pre_service_scale",         # hook(app: App, obj: Service, count: int)
            "post_service_scale",        # hook(app: App, obj: Service, count: int)
            "pre_service_restart",       # hook(app: App, obj: Service)
            "post_service_restart",      # hook(app: App, obj: Service)
            "pre_cluster_scale",         # hook(app: App, obj: Cluster, count: int)
            "post_cluster_scale",        # hook(app: App, obj: Cluster, count: int)
        ]

        # register hooks
        hooks = [
            ("post_argument_parsing", post_arg_parse_build_boto3_session)
        ]

    def __init__(self, *args, **kwargs) -> None:
        super().__init__(*args, **kwargs)
        self._deployfish_config: Config | None = None
        self._raw_deployfish_config: Config | None = None

    @property
    def deployfish_config(self) -> Config:
        """
        Lazy load the deployfish.yml file.  We only load it on request
        because most deployfish commands don't need it.

        Returns:
            The fully interpolated :py:class:`deployfish.config.Config` object.

        """
        # Allow our plugins to modify Config before our import
        for _ in self.hook.run("pre_config_interpolate", self, Config):
            pass
        if not self._deployfish_config:
            ignore_missing_environment = False
            if (
                self.pargs.ignore_missing_environment or
                os.environ.get("DEPLOYFISH_IGNORE_MISSING_ENVIRONMENT", "false").lower() == "true"
            ):
                ignore_missing_environment = True
            config_kwargs: dict[str, Any] = {
                "filename": self.pargs.deployfish_filename,
                "env_file": self.pargs.env_file,
                "tfe_token": self.pargs.tfe_token,
                "ignore_missing_environment": ignore_missing_environment
            }
            self._deployfish_config = Config.new(**config_kwargs)
            if "proxy" not in self._deployfish_config.get_global_config("ssh"):
                self._deployfish_config.ssh_provider_type = self.config.get("deployfish", "ssh_provider")
        return self._deployfish_config

    @property
    def raw_deployfish_config(self) -> Config:
        """
        Lazy load the deployfish.yml file into a
        :py:class:`deployfish.config.Config` object, but don't run any
        interpolations.

        Returns:
            The un-interpolated Config object.

        """
        if not self._raw_deployfish_config:
            config_kwargs: dict[str, Any] = {
                "filename": self.pargs.deployfish_filename,
                "ignore_missing_environment": True,
                "interpolate": False
            }
            self._raw_deployfish_config = Config.new(**config_kwargs)
        return self._raw_deployfish_config


# ==========================================
# entrypoint
# ==========================================


def main():
    maybe_do_cli_debugging(sys.argv)

    with DeployfishApp() as app:
        set_app(app)
        try:
            app.run()

        except AssertionError as e:
            print("AssertionError > %s" % e.args[0])
            app.exit_code = 1

            if app.debug is True:
                import traceback
                traceback.print_exc()

        except UnauthorizedSSOTokenError as ex:
            click.secho(str(ex), fg="red")
            app.exit_code = 1

        except DeployfishAppError as e:
            print("DeployfishAppError > %s" % e.args[0])
            app.exit_code = 1

            if app.debug is True:
                import traceback
                traceback.print_exc()

        except CaughtSignal as e:
            # Default Cement signals are SIGINT and SIGTERM, exit 0 (non-error)
            print("\n%s" % e)
            app.exit_code = 0


<<<<<<< HEAD
def maybe_do_cli_debugging(argv):
    """
    Call this to enable client-style debugging of a python script if the user
    passed --debugpy on the command line (can't use --debug because Cement uses it).

    See here for how to set up VSCode to act as a remote debug server:
    https://access.caltech.edu/caltech_docs/docs/project/ads-handbook/latest/local_development/debugging_python_with_vscode/

    This function will use the REMOTE_DEBUG_HOST and REMOTE_DEBUG_PORT env vars to
    to connect to a remote debug server. They default to "localhost" and 5678,
    respectively.

    Args:
        argv: Pass sys.argv here for us to check for the --debugpy flag.
              That flag will be removed if present.

    """
    if "--debugpy" in argv:
        try:
            # Redirect stderr to /dev/null to avoid printing debugpy's error message.
            # We have our own.
            with open(os.devnull, "w") as devnull, contextlib.redirect_stderr(devnull):
                debugpy.connect(("localhost", 5678))
        except ConnectionRefusedError:
            print("No debug server is running at localhost:5678.")
        else:
            print("Connected to debug server at localhost:5678.")
        # Remove the --debug flag because django will complain about it.
        argv.remove("--debugpy")


if __name__ == '__main__':
=======
if __name__ == "__main__":
>>>>>>> ac334dea
    main()<|MERGE_RESOLUTION|>--- conflicted
+++ resolved
@@ -3,11 +3,8 @@
 import os
 from typing import Any
 
-<<<<<<< HEAD
 import debugpy
-=======
 import click
->>>>>>> ac334dea
 from botocore.exceptions import UnauthorizedSSOTokenError
 from cement import App, init_defaults
 from cement.core.exc import CaughtSignal
@@ -268,7 +265,6 @@
             app.exit_code = 0
 
 
-<<<<<<< HEAD
 def maybe_do_cli_debugging(argv):
     """
     Call this to enable client-style debugging of a python script if the user
@@ -300,8 +296,5 @@
         argv.remove("--debugpy")
 
 
-if __name__ == '__main__':
-=======
 if __name__ == "__main__":
->>>>>>> ac334dea
     main()