
from cement.utils.version import get_version as cement_get_version

<<<<<<< HEAD
VERSION = (1, 14, 6, 'final', 0)
=======
VERSION = (1, 14, 7, 'final', 0)
>>>>>>> 5cd266a0


def get_version(version=VERSION):
    return cement_get_version(version)<|MERGE_RESOLUTION|>--- conflicted
+++ resolved
@@ -1,11 +1,6 @@
-
 from cement.utils.version import get_version as cement_get_version
 
-<<<<<<< HEAD
-VERSION = (1, 14, 6, 'final', 0)
-=======
-VERSION = (1, 14, 7, 'final', 0)
->>>>>>> 5cd266a0
+VERSION = (1, 14, 7, "final", 0)
 
 
 def get_version(version=VERSION):
