--- conflicted
+++ resolved
@@ -29,12 +29,9 @@
     def test_minimum_healthy_percent(self):
         self.assertEqual(self.service.minimumHealthyPercent, 0)
 
-<<<<<<< HEAD
     def test_placements(self):
         self.assertEqual(self.service.placementConstraints, [])
         self.assertEqual(self.service.placementStrategy, [])
-=======
->>>>>>> 04b63b2f
 
 class TestService_load_yaml_deploymenConfiguration_defaults_from_aws(unittest.TestCase):
 
@@ -162,8 +159,7 @@
             'subnets': ['subnet-12345678', 'subnet-87654321'],
             'securityGroups': ['sg-12345678'],
             'assignPublicIp': 'ENABLED'
-<<<<<<< HEAD
-            })
+        })
 
     def test_placements(self):
         compare(self.service.placementConstraints, [
@@ -173,7 +169,4 @@
         compare(self.service.placementStrategy, [
             {'type': 'random'},
             {'type': 'spread', 'field': 'attribute:ecs.availability-zone'}
-        ])
-=======
-        })
->>>>>>> 04b63b2f
+        ])